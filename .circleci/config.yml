version: 2.1

<<<<<<< HEAD
orbs:
  node: circleci/node@4.1.0

### It's a good practice to keep your commands at the top of the config file. In this project, you'll need at least 2 commands:
commands:
  sayhello:
    description: "A very simple command for demonstration purposes"
    parameters:
      to:
        type: string
        default: "Hello World"
    steps:
      - run: echo << parameters.to >>

  destroy-environment:
    description: Destroy cloudformation stacks given a workflow ID.
    steps:
      - run: aws cloudformation delete-stack --stack-name "prod-${CIRCLE_WORKFLOW_ID}"

#   revert-migration:
#     description: Revert the last migration if successfully run in the current workflow.
#     ...
=======
commands:
  destroy-environment:
    description: Destroy back-end and front-end cloudformation stacks given a workflow ID.
    parameters:
      # Add parameter here   
    steps:
      - run:
          name: Destroy environments
          when: on_fail
          command: |
            # Your code here
            exit 1
>>>>>>> b3353ea2

  revert-migrations:
    description: Revert the last migration if successfully run in the current workflow.
    parameters:
      # Add parameter here     
    steps:
      - run:
          name: Revert migrations
          # Add when this will run
          command: |
            # Curl command here to see if there was a successful migration associated with the workflow id, store result in SUCCESS variable
            SUCCESS = 1
            if(( $SUCCESS==1 )); 
            then
            #  cd ~/project/backend
            #  npm install
            #  Add revert code here. You can find this in the Getting Started section.
              exit 1
            fi
            
jobs:
<<<<<<< HEAD
  build-backend:
    docker:
      - image: cimg/node:lts
        auth:
          username: $DOCKERHUB_USERNAME
          password: $DOCKERHUB_PASSWORD
=======
  build-frontend:
    docker:
      - image: circleci/node:13.8.0
>>>>>>> b3353ea2
    steps:
      - checkout
      - restore_cache:
          keys: [frontend-build]
      - run:
<<<<<<< HEAD
          name: Check node version
          command: |
            node --version
      - node/install-npm
      - node/install-packages:
          app-dir: ~/project/backend
          cache-path: ~/project/backend/node_modules
          override-ci-command: npm install
      - run:
          name: Run backend build
          command: |
            cd ~/project/backend && npm run build

  build-frontend:
    docker:
      - image: cimg/node:lts
        auth:
          username: $DOCKERHUB_USERNAME
          password: $DOCKERHUB_PASSWORD
    steps:
      - checkout
      - run:
          name: Check node version
          command: |
            node --version
      - node/install-npm
      - node/install-packages:
          app-dir: ~/project/frontend
          cache-path: ~/project/frontend/node_modules
          override-ci-command: npm install
      - run:
          name: Run frontend build
          command: |
            cd ~/project/frontend && npm run build

  test-frontend:
    docker:
      - image: cimg/node:lts
        auth:
          username: $DOCKERHUB_USERNAME
          password: $DOCKERHUB_PASSWORD
    steps:
      - checkout
      - node/install-npm
      - node/install-packages:
          app-dir: ~/project/frontend
          cache-path: ~/project/frontend/node_modules
          override-ci-command: npm install
      - run:
          name: Run frontend build
          command: |
            cd ~/project/frontend && npm run test
      - run:
          name: Run frontend test
          command: |
            cd ~/project/frontend && npm run test
      - run:
          name: Run frontend test
          command: |
            cd ~/project/frontend && npm run test:cov
      - store_test_results:
          path: frontend/coverage
      - store_artifacts:
          path: frontend/coverage

  test-backend:
    docker:
      - image: cimg/node:lts
        auth:
          username: $DOCKERHUB_USERNAME
          password: $DOCKERHUB_PASSWORD
    steps:
      - checkout
      - node/install-npm
      - node/install-packages:
          app-dir: ~/project/backend
          cache-path: ~/project/backend/node_modules
          override-ci-command: npm install
      - run:
          name: Run backend unit tests
          command: |
            cd ~/project/backend && npm run test
          #- run:
          #    name: Run backend e2e tests
          #    command: |
          #      cd ~/project/backend && npm run test:e2e
          #- run:
          #    name: Run backend test coverage
          #    command: |
          #      cd ~/project/backend && npm run test:cov
      - store_test_results:
          path: ~/project/backend/coverage
      - store_artifacts:
          path: ~/project/backend/coverage

  scan-frontend:
    docker:
      - image: cimg/node:lts
        auth:
          username: $DOCKERHUB_USERNAME
          password: $DOCKERHUB_PASSWORD
    steps:
      - checkout
      - node/install-npm
      - node/install-packages:
          app-dir: ~/project/frontend
          cache-path: ~/project/frontend/node_modules
          override-ci-command: npm install
      - run:
          name: Run frontend scan
          command: |
            cd ~/project/frontend && npm audit --audit-level=critical
      - store_test_results:
          path: frontend/coverage
      - store_artifacts:
          path: frontend/coverage

  scan-backend:
    docker:
      - image: cimg/node:lts
        auth:
          username: $DOCKERHUB_USERNAME
          password: $DOCKERHUB_PASSWORD
    steps:
      - checkout
      - node/install-npm
      - node/install-packages:
          app-dir: ~/project/backend
          cache-path: ~/project/backend/node_modules
          override-ci-command: npm install
      - run:
          name: Run backend scan
          command: |
            cd ~/project/backend && npm audit --audit-level=critical
      - store_test_results:
          path: backend/coverage
      - store_artifacts:
          path: backend/coverage


workflows:
  default:
    jobs:
      - build-backend
      - build-frontend
      - test-backend:
          requires:
            - build-backend
      - test-frontend:
          requires:
            - build-frontend


#  build-backend:
#  build-frontend:
#  test-frontend:
#  test-backend:
#  scan-frontend:
#  scan-backend:
#  deploy-infrastructure:
#  configure-infrastructure:
#  run-migrations:
#  deploy-frontend:
#  deploy-backend:
#  smoke-test:
#  cloudfront-update:
=======
          name: Build front-end
          command: |
            # Your code here
            exit 1
      - save_cache:
          paths: [frontend/node_modules]
          key: frontend-build

  build-backend:
    docker:
      - image: circleci/node:13.8.0
    steps:
      - checkout
      - restore_cache:
          keys: [backend-build]
      - run:
          name: Back-end build
          command: |
             # Your code here
             exit 1
      - save_cache:
          paths: [backend/node_modules]
          key: backend-build

  test-frontend:
    docker:
      # Docker image here
    steps:
      # Checkout code from git
      # Restore from cache
      # Your job code here
                
  test-backend:
    docker:
      # Docker image here
    steps:
      # Checkout code from git
      # Restore from cache
      # Your job code here
            
  scan-frontend:
    docker:
      # Docker image here
    steps:
      # Checkout code from git
      # Restore from cache
      # Your job code here

  scan-backend:
    docker:
      # Docker image here
    steps:
      # Checkout code from git
      # Restore from cache
      # Your job code here

  deploy-infrastructure:
    docker:
      # Docker image here that supports AWS CLI
    steps:
      # Checkout code from git
      - run:
          name: Ensure back-end infrastructure exists
          command: |
            aws cloudformation deploy \
              --template-file .circleci/files/backend.yml \
              #--tags project=your-tag \
              # --stack-name "your back-end stack name with workflow id" \
              # --parameter-overrides ID="your workflow id"  
              exit 1
      - run:
          name: Ensure front-end infrastructure exist
          command: |
            aws cloudformation deploy \
              --template-file .circleci/files/frontend.yml \
              #--tags project=your-tag \
              # --stack-name "your front-end stack name with workflow id" \
              # --parameter-overrides ID="your workflow id"  
              exit 1
      - run:
          name: Add back-end ip to ansible inventory
          command: |
            # Your code here
            exit 1
      - persist_to_workspace:
          root: ~/
          paths:
            - project/.circleci/ansible/inventory.txt
      # Here's where you will add some code to rollback on failure      

  configure-infrastructure:
    docker:
      # Docker image here that supports Ansible
    steps:
      # Checkout code from git
      # Add ssh keys with fingerprint
      # attach workspace
      - run:
          name: Install dependencies
          command: |
            # Your code here
            exit 1
      - run:
          name: Configure server
          command: |
            # Your code here
            exit 1
      # Here's where you will add some code to rollback on failure      

  run-migrations:
    docker:
      # Docker image here that supports NodeJS
    steps:
      # Checkout code from git
      - run:
          name: Run migrations
          command: |
            # Your code here
            exit 1
      - run:
          name: Send migration results to memstash
          command: |
            # Your code here
            exit 1
     # Here's where you will add some code to rollback on failure      

  deploy-frontend:
    docker:
      # Docker image here that supports AWS CLI
    steps:
      # Checkout code from git
      - run:
          name: Install dependencies
          command: |
            # your code here
      - run:
          name: Get backend url
          command: |
            # your code here
            export API_URL="http://${BACKEND_IP}:3030"
            echo "${API_URL}"
      - run:
          name: Deploy frontend objects
          command: |
            # your code here
      # Here's where you will add some code to rollback on failure      
                    
  deploy-backend:
    docker:
      # Docker image here that supports Ansible
    steps:
      # Checkout code from git
      # Add ssh keys with fingerprint
      # attach workspace
      - run:
          name: Install dependencies
          command: |
            # your code here
      - run:
          name: Deploy backend
          command: |
            # your code here
      # Here's where you will add some code to rollback on failure  

  smoke-test:
    docker:
      # Lightweight Docker image 
    steps:
      # Checkout code from git
      - run:
          name: Install dependencies
          command: |
            # your code here
      - run:
          name: Get backend url
          command: |
            # your code here
      - run:
          name: Backend smoke test.
          command: |
            # your code here
      - run:
          name: Frontend smoke test.
          command: |
            # your code here
      # Here's where you will add some code to rollback on failure  

  cloudfront-update:
    docker:
      # Docker image here that supports AWS CLI
    steps:
      # Checkout code from git
      - run:
          name: Install dependencies
          command: |
            # your code here
      - run:
          name: Update cloudfront distribution
          command: |
            # your code here
      # Here's where you will add some code to rollback on failure  

cleanup:
    docker:
      # Docker image here
    steps:
      # Checkout code from git
      - run:
          name: Get old stack workflow id
          command: |
            # your code here
            export OldWorkflowID="the id here"
            export STACKS=[] #put the list of stacks here
      - run:
          name: Remove old stacks and files
          command: |
            if [[ "${STACKS[@]}" =~ "${OldWorkflowID}" ]]
            then
              # your code here
            fi
            

workflows:
  default:
    jobs:
      - build-frontend
      - build-backend
      - test-frontend:
          requires: [build-frontend]
      - test-backend:
          requires: [build-backend]
      - scan-backend:
          requires: [build-backend]
      - scan-frontend:
          requires: [build-frontend]
      - deploy-infrastructure:
          requires: [test-frontend, test-backend, scan-frontend, scan-backend]
          filters:
            branches:
              only: [test-feature-branch]
      - configure-infrastructure:
          requires: [deploy-infrastructure]
      - run-migrations:
          requires: [configure-infrastructure]
      - deploy-frontend:
          requires: [run-migrations]
      - deploy-backend:
          requires: [run-migrations]
      - smoke-test:
          requires: [deploy-backend, deploy-frontend]
      - cloudfront-update:
          requires: [smoke-test]
      - cleanup:
          requires: [cloudfront-update]
>>>>>>> b3353ea2
<|MERGE_RESOLUTION|>--- conflicted
+++ resolved
@@ -1,84 +1,96 @@
 version: 2.1
 
-<<<<<<< HEAD
+defaults: &defaults
+  docker:
+    - image: cimg/node:lts
+      auth:
+        username: $DOCKERHUB_USERNAME
+        password: $DOCKERHUB_PASSWORD
+
+dockeransible: &dockeransible
+  docker:
+    - image: circleci/python:latest
+      auth:
+        username: $DOCKERHUB_USERNAME
+        password: $DOCKERHUB_PASSWORD
+
+dockeraws: &dockeraws
+  docker:
+    - image: amazon/aws-cli
+      auth:
+        username: $DOCKERHUB_USERNAME
+        password: $DOCKERHUB_PASSWORD
+
 orbs:
   node: circleci/node@4.1.0
 
-### It's a good practice to keep your commands at the top of the config file. In this project, you'll need at least 2 commands:
-commands:
-  sayhello:
-    description: "A very simple command for demonstration purposes"
-    parameters:
-      to:
-        type: string
-        default: "Hello World"
-    steps:
-      - run: echo << parameters.to >>
-
-  destroy-environment:
-    description: Destroy cloudformation stacks given a workflow ID.
-    steps:
-      - run: aws cloudformation delete-stack --stack-name "prod-${CIRCLE_WORKFLOW_ID}"
-
-#   revert-migration:
-#     description: Revert the last migration if successfully run in the current workflow.
-#     ...
-=======
 commands:
   destroy-environment:
     description: Destroy back-end and front-end cloudformation stacks given a workflow ID.
     parameters:
-      # Add parameter here   
+      workflowid:
+        type: string
     steps:
       - run:
           name: Destroy environments
           when: on_fail
           command: |
-            # Your code here
-            exit 1
->>>>>>> b3353ea2
+            aws cloudformation delete-stack --stack-name "<<parameters.workflowid>>""
+            exit 0
 
   revert-migrations:
     description: Revert the last migration if successfully run in the current workflow.
     parameters:
-      # Add parameter here     
+      # Add parameter here
     steps:
       - run:
           name: Revert migrations
           # Add when this will run
           command: |
             # Curl command here to see if there was a successful migration associated with the workflow id, store result in SUCCESS variable
-            SUCCESS = 1
-            if(( $SUCCESS==1 )); 
+            SUCCESS=$?
+            if test "$SUCCESS" == "1";
             then
             #  cd ~/project/backend
             #  npm install
             #  Add revert code here. You can find this in the Getting Started section.
               exit 1
             fi
-            
+
 jobs:
-<<<<<<< HEAD
+  build-frontend:
+    <<: *defaults
+    steps:
+      - checkout
+      - run:
+          name: Check node version
+          command: |
+            node --version
+      - node/install-npm
+      - node/install-packages:
+          app-dir: ~/project/frontend
+          cache-path: ~/project/frontend/node_modules
+          override-ci-command: npm install
+      - run:
+          name: Run frontend build
+          command: |
+            cd ~/project/frontend && npm run build
+
+  #      - restore_cache:
+  #          keys: [frontend-build]
+  #      - run:
+  #          name: Build front-end
+  #          command: |
+  #            # Your code here
+  #            exit 1
+  #      - save_cache:
+  #          paths: [frontend/node_modules]
+  #          key: frontend-build
+
   build-backend:
-    docker:
-      - image: cimg/node:lts
-        auth:
-          username: $DOCKERHUB_USERNAME
-          password: $DOCKERHUB_PASSWORD
-=======
-  build-frontend:
-    docker:
-      - image: circleci/node:13.8.0
->>>>>>> b3353ea2
-    steps:
-      - checkout
-      - restore_cache:
-          keys: [frontend-build]
-      - run:
-<<<<<<< HEAD
-          name: Check node version
-          command: |
-            node --version
+    <<: *defaults
+    steps:
+      - checkout
       - node/install-npm
       - node/install-packages:
           app-dir: ~/project/backend
@@ -89,35 +101,23 @@
           command: |
             cd ~/project/backend && npm run build
 
-  build-frontend:
-    docker:
-      - image: cimg/node:lts
-        auth:
-          username: $DOCKERHUB_USERNAME
-          password: $DOCKERHUB_PASSWORD
-    steps:
-      - checkout
-      - run:
-          name: Check node version
-          command: |
-            node --version
-      - node/install-npm
-      - node/install-packages:
-          app-dir: ~/project/frontend
-          cache-path: ~/project/frontend/node_modules
-          override-ci-command: npm install
-      - run:
-          name: Run frontend build
-          command: |
-            cd ~/project/frontend && npm run build
+  #      - restore_cache:
+  #          keys: [backend-build]
+  #      - run:
+  #          name: Back-end build
+  #          command: |
+  #             # Your code here
+  #             exit 1
+  #      - save_cache:
+  #          paths: [backend/node_modules]
+  #          key: backend-build
 
   test-frontend:
-    docker:
-      - image: cimg/node:lts
-        auth:
-          username: $DOCKERHUB_USERNAME
-          password: $DOCKERHUB_PASSWORD
-    steps:
+    <<: *defaults
+    steps:
+      # Checkout code from git
+      # Restore from cache
+      # Your job code here
       - checkout
       - node/install-npm
       - node/install-packages:
@@ -142,12 +142,11 @@
           path: frontend/coverage
 
   test-backend:
-    docker:
-      - image: cimg/node:lts
-        auth:
-          username: $DOCKERHUB_USERNAME
-          password: $DOCKERHUB_PASSWORD
-    steps:
+    <<: *defaults
+    steps:
+      # Checkout code from git
+      # Restore from cache
+      # Your job code here
       - checkout
       - node/install-npm
       - node/install-packages:
@@ -172,12 +171,11 @@
           path: ~/project/backend/coverage
 
   scan-frontend:
-    docker:
-      - image: cimg/node:lts
-        auth:
-          username: $DOCKERHUB_USERNAME
-          password: $DOCKERHUB_PASSWORD
-    steps:
+    <<: *defaults
+    steps:
+      # Checkout code from git
+      # Restore from cache
+      # Your job code here
       - checkout
       - node/install-npm
       - node/install-packages:
@@ -194,12 +192,11 @@
           path: frontend/coverage
 
   scan-backend:
-    docker:
-      - image: cimg/node:lts
-        auth:
-          username: $DOCKERHUB_USERNAME
-          password: $DOCKERHUB_PASSWORD
-    steps:
+    <<: *defaults
+    steps:
+      # Checkout code from git
+      # Restore from cache
+      # Your job code here
       - checkout
       - node/install-npm
       - node/install-packages:
@@ -215,93 +212,9 @@
       - store_artifacts:
           path: backend/coverage
 
-
-workflows:
-  default:
-    jobs:
-      - build-backend
-      - build-frontend
-      - test-backend:
-          requires:
-            - build-backend
-      - test-frontend:
-          requires:
-            - build-frontend
-
-
-#  build-backend:
-#  build-frontend:
-#  test-frontend:
-#  test-backend:
-#  scan-frontend:
-#  scan-backend:
-#  deploy-infrastructure:
-#  configure-infrastructure:
-#  run-migrations:
-#  deploy-frontend:
-#  deploy-backend:
-#  smoke-test:
-#  cloudfront-update:
-=======
-          name: Build front-end
-          command: |
-            # Your code here
-            exit 1
-      - save_cache:
-          paths: [frontend/node_modules]
-          key: frontend-build
-
-  build-backend:
-    docker:
-      - image: circleci/node:13.8.0
-    steps:
-      - checkout
-      - restore_cache:
-          keys: [backend-build]
-      - run:
-          name: Back-end build
-          command: |
-             # Your code here
-             exit 1
-      - save_cache:
-          paths: [backend/node_modules]
-          key: backend-build
-
-  test-frontend:
-    docker:
-      # Docker image here
-    steps:
-      # Checkout code from git
-      # Restore from cache
-      # Your job code here
-                
-  test-backend:
-    docker:
-      # Docker image here
-    steps:
-      # Checkout code from git
-      # Restore from cache
-      # Your job code here
-            
-  scan-frontend:
-    docker:
-      # Docker image here
-    steps:
-      # Checkout code from git
-      # Restore from cache
-      # Your job code here
-
-  scan-backend:
-    docker:
-      # Docker image here
-    steps:
-      # Checkout code from git
-      # Restore from cache
-      # Your job code here
-
   deploy-infrastructure:
     docker:
-      # Docker image here that supports AWS CLI
+      - image: amazon/aws-cli
     steps:
       # Checkout code from git
       - run:
@@ -311,7 +224,7 @@
               --template-file .circleci/files/backend.yml \
               #--tags project=your-tag \
               # --stack-name "your back-end stack name with workflow id" \
-              # --parameter-overrides ID="your workflow id"  
+              # --parameter-overrides ID="your workflow id"
               exit 1
       - run:
           name: Ensure front-end infrastructure exist
@@ -320,7 +233,7 @@
               --template-file .circleci/files/frontend.yml \
               #--tags project=your-tag \
               # --stack-name "your front-end stack name with workflow id" \
-              # --parameter-overrides ID="your workflow id"  
+              # --parameter-overrides ID="your workflow id"
               exit 1
       - run:
           name: Add back-end ip to ansible inventory
@@ -331,11 +244,10 @@
           root: ~/
           paths:
             - project/.circleci/ansible/inventory.txt
-      # Here's where you will add some code to rollback on failure      
+      # Here's where you will add some code to rollback on failure
 
   configure-infrastructure:
-    docker:
-      # Docker image here that supports Ansible
+    <<: *dockeransible
     steps:
       # Checkout code from git
       # Add ssh keys with fingerprint
@@ -350,11 +262,10 @@
           command: |
             # Your code here
             exit 1
-      # Here's where you will add some code to rollback on failure      
+      # Here's where you will add some code to rollback on failure
 
   run-migrations:
-    docker:
-      # Docker image here that supports NodeJS
+    <<: *defaults
     steps:
       # Checkout code from git
       - run:
@@ -367,11 +278,10 @@
           command: |
             # Your code here
             exit 1
-     # Here's where you will add some code to rollback on failure      
+     # Here's where you will add some code to rollback on failure
 
   deploy-frontend:
-    docker:
-      # Docker image here that supports AWS CLI
+    <<: *dockeraws
     steps:
       # Checkout code from git
       - run:
@@ -388,11 +298,10 @@
           name: Deploy frontend objects
           command: |
             # your code here
-      # Here's where you will add some code to rollback on failure      
-                    
+      # Here's where you will add some code to rollback on failure
+
   deploy-backend:
-    docker:
-      # Docker image here that supports Ansible
+    <<: *dockeransible
     steps:
       # Checkout code from git
       # Add ssh keys with fingerprint
@@ -405,11 +314,11 @@
           name: Deploy backend
           command: |
             # your code here
-      # Here's where you will add some code to rollback on failure  
+      # Here's where you will add some code to rollback on failure
 
   smoke-test:
     docker:
-      # Lightweight Docker image 
+      # Lightweight Docker image
     steps:
       # Checkout code from git
       - run:
@@ -428,11 +337,10 @@
           name: Frontend smoke test.
           command: |
             # your code here
-      # Here's where you will add some code to rollback on failure  
+      # Here's where you will add some code to rollback on failure
 
   cloudfront-update:
-    docker:
-      # Docker image here that supports AWS CLI
+    <<: *dockeraws
     steps:
       # Checkout code from git
       - run:
@@ -443,11 +351,10 @@
           name: Update cloudfront distribution
           command: |
             # your code here
-      # Here's where you will add some code to rollback on failure  
+      # Here's where you will add some code to rollback on failure
 
 cleanup:
-    docker:
-      # Docker image here
+    <<: *defaults
     steps:
       # Checkout code from git
       - run:
@@ -478,23 +385,22 @@
           requires: [build-backend]
       - scan-frontend:
           requires: [build-frontend]
-      - deploy-infrastructure:
-          requires: [test-frontend, test-backend, scan-frontend, scan-backend]
-          filters:
-            branches:
-              only: [test-feature-branch]
-      - configure-infrastructure:
-          requires: [deploy-infrastructure]
-      - run-migrations:
-          requires: [configure-infrastructure]
-      - deploy-frontend:
-          requires: [run-migrations]
-      - deploy-backend:
-          requires: [run-migrations]
-      - smoke-test:
-          requires: [deploy-backend, deploy-frontend]
-      - cloudfront-update:
-          requires: [smoke-test]
-      - cleanup:
-          requires: [cloudfront-update]
->>>>>>> b3353ea2
+#      - deploy-infrastructure:
+#          requires: [test-frontend, test-backend, scan-frontend, scan-backend]
+#          filters:
+#            branches:
+#              only: [test-feature-branch]
+#      - configure-infrastructure:
+#          requires: [deploy-infrastructure]
+#      - run-migrations:
+#          requires: [configure-infrastructure]
+#      - deploy-frontend:
+#          requires: [run-migrations]
+#      - deploy-backend:
+#          requires: [run-migrations]
+#      - smoke-test:
+#          requires: [deploy-backend, deploy-frontend]
+#      - cloudfront-update:
+#          requires: [smoke-test]
+#      - cleanup:
+#          requires: [cloudfront-update]